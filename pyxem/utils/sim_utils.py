--- conflicted
+++ resolved
@@ -73,17 +73,6 @@
 
 
 def get_unique_families(hkls):
-<<<<<<< HEAD
-    """ Get unique families of Miller indices.
-
-    Parameters
-    ----------
-    hkls ([h, k, l]): List of Miller indices.
-
-    Returns
-    -------
-    {hkl: multiplicity}: A dict with unique hkl and multiplicity.
-=======
     """Returns unique families of Miller indices, which must be permutations of
     each other.
 
@@ -96,7 +85,6 @@
     -------
     pretty_unique : dictionary
         A dict with unique hkl and multiplicity {hkl: multiplicity}.
->>>>>>> 01e6f823
     """
     def is_perm(hkl1, hkl2):
         h1 = np.abs(hkl1)
@@ -348,55 +336,6 @@
 
 def peaks_from_best_template(single_match_result, phase, library):
     """ Takes a match_result object and return the associated peaks, to be used
-<<<<<<< HEAD
-    in combination with map.
-
-    Parameters
-    ----------
-    single_match_result : match_result
-        A match result object.
-    phase : list
-        A list of keys to library, should be the same as passed to
-        IndexationGenerator.correlate()
-    library : StructureLibrary
-        A nested dictionary containing keys of [phase][rotation]
-
-    Returns
-    -------
-    peaks : np.array()
-        The peaks from the best matching template.
-
-    Examples
-    --------
-    peaks= match_results.map(peaks_from_best_template,
-                             phase=phase,library=library)
-    """
-    #Get the best matching result, for the phase, from the match result
-    best_fit = single_match_result[np.argmax(single_match_result[:,4])]
-    _phase = phase[int(best_fit[0])]
-    #Get the corresponding library entry
-    pattern = library.get_library_entry(phase=_phase, angle=(best_fit[1],
-                                        best_fit[2],best_fit[3]))['Sim']
-    #Get the x,y coordinates for peaks in the best matching result
-    peaks = pattern.coordinates[:,:2] #cut z
-
-    return peaks
-
-def get_points_in_sphere(reciprocal_lattice, reciprocal_radius):
-    """Finds all reciprocal lattice points inside a given reciprocal sphere.
-    Used within the DifractionGenerator.
-
-    Parameters
-    ----------
-    reciprocal_lattice : Diffy Lattice Object
-
-    reciprocal_radius : float
-
-    Returns
-    -------
-    np.arrays(): spot_indicies, spot_coords, spot_distances
-             Note that spot_coords are the cartesian basis.
-=======
     in combination with map().
 
     Parameters
@@ -436,7 +375,6 @@
     reciprocal_radius  : float
         The radius of the sphere in reciprocal space (units of reciprocal
         Angstroms) within which reciprocal lattice points are returned.
->>>>>>> 01e6f823
 
     Returns
     -------
