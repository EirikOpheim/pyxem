# -*- coding: utf-8 -*-
# Copyright 2017-2019 The pyXem developers
#
# This file is part of pyXem.
#
# pyXem is free software: you can redistribute it and/or modify
# it under the terms of the GNU General Public License as published by
# the Free Software Foundation, either version 3 of the License, or
# (at your option) any later version.
#
# pyXem is distributed in the hope that it will be useful,
# but WITHOUT ANY WARRANTY; without even the implied warranty of
# MERCHANTABILITY or FITNESS FOR A PARTICULAR PURPOSE.  See the
# GNU General Public License for more details.
#
# You should have received a copy of the GNU General Public License
# along with pyXem.  If not, see <http://www.gnu.org/licenses/>.

import numpy as np
import scipy.ndimage as ndi
import pyxem as pxm  # for ElectronDiffraction2D

from scipy.ndimage.interpolation import shift
from scipy.interpolate import interp1d
from scipy.optimize import curve_fit, minimize
from skimage import transform as tf
from skimage import morphology, filters
from skimage.morphology import square, opening
from skimage.filters import (threshold_sauvola, threshold_otsu)
from skimage.draw import ellipse_perimeter
from skimage.feature import register_translation
from scipy.optimize import curve_fit
from tqdm import tqdm

from pyFAI.azimuthalIntegrator import AzimuthalIntegrator


"""
This module contains utility functions for processing electron diffraction
patterns.
"""


def _index_coords(z, origin=None):
    """Creates x & y coords for the indicies in a numpy array.

    Parameters
    ----------
    z : np.array()
        Two-dimensional data array containing signal.
    origin : tuple
        (x,y) defaults to the center of the image. Specify origin=(0,0) to set
        the origin to the *top-left* corner of the image.

    Returns
    -------
    x, y : arrays
        Corrdinates for the indices of a numpy array.
    """
    ny, nx = z.shape[:2]
    if origin is None:
        origin_x, origin_y = nx // 2, ny // 2
    else:
        origin_x, origin_y = origin

    x, y = np.meshgrid(np.arange(float(nx)), np.arange(float(ny)))

    x -= origin_x
    y -= origin_y
    return x, y


def _cart2polar(x, y):
    """Transform Cartesian coordinates to polar coordinates.

    Parameters
    ----------
    x, y : floats or arrays
        Cartesian coordinates

    Returns
    -------
    r, theta : floats or arrays
        Polar coordinates

    """
    r = np.sqrt(x**2 + y**2)
    theta = -np.arctan2(y, x)  # θ = 0 horizontal, +ve = anticlockwise
    return r, theta


def _polar2cart(r, theta):
    """Transform polar coordinates to Cartesian coordinates.

    Parameters
    ----------
    r, theta : floats or arrays
        Polar coordinates

    Returns
    -------
    x, y : floats or arrays
        Cartesian coordinates
    """
    # +ve quadrant in bottom right corner when plotted
    x = r * np.cos(theta)
    y = -r * np.sin(theta)
    return x, y


def azimuthal_integrate(z, origin, detector_distance, detector, wavelength,
                        size_1d, unit, kwargs_for_integrator,
                        kwargs_for_integrate1d):
    """Calculate the azimuthal integral of z around a determined origin.

    This method is used for signals where the origin is iterated, compared to
    azimuthal_integrate_fast which is used when the origin in the data is
    constant.

    Parameters
    ----------
    z : np.array()
        Two-dimensional data array containing the signal.
    origin : np.array()
        A size 2 numpy array containing the position of the origin.
    detector_distance : float
        Detector distance in meters passed to pyFAI AzimuthalIntegrator.
    detector : pyFAI.detectors.Detector object
        A pyFAI detector used for the AzimuthalIntegrator.
    wavelength : float
        The electron wavelength in meters. Used by pyFAI AzimuthalIntegrator.
    size_1d : int
        The size of the returned 1D signal. (i.e. number of pixels in the 1D
        azimuthal integral.)
    unit : str
        The unit for for PyFAI integrate1d.
    *args :
        Arguments to be passed to AzimuthalIntegrator.
    **kwargs :
        Keyword arguments to be passed to AzimuthalIntegrator.
    Returns
    -------
    tth : np.array()
        One-dimensional scattering vector axis of z.
    I : np.array()
        One-dimensional azimuthal integral of z.
    """
    p1, p2 = origin[0] * detector.pixel1, origin[1] * detector.pixel2
    ai = AzimuthalIntegrator(dist=detector_distance, poni1=p1, poni2=p2,
                             detector=detector, wavelength=wavelength,
                             **kwargs_for_integrator)
    tth, I = ai.integrate1d(z, size_1d, unit=unit,
                                **kwargs_for_integrate1d)
    return tth, I


def azimuthal_integrate_fast(z, azimuthal_integrator, size_1d, unit,
                             kwargs_for_integrate1d):
    """Calculate the azimuthal integral of z around a determined origin.

    This method is used for signals where the origin is constant, compared to
    azimuthal_integrate which is used when the origin in the data changes and
    is iterated over.

    Parameters
    ----------
    z : np.array()
        Two-dimensional data array containing the signal.
    azimuthal_integrator : pyFAI.azimuthal_integrator.AzimuthalIntegrator object
        An AzimuthalIntegrator that is already initialised and used to calculate
        the integral.
    size_1d : int
        The size of the returned 1D signal. (i.e. number of pixels in the 1D
        azimuthal integral.)
    unit : str
        The unit for for PyFAI integrate1d.
    *args :
        Arguments to be passed to ai.integrate1d.
    **kwargs :
        Keyword arguments to be passed to ai.integrate1d.
    Returns
    -------
    tth : np.array()
        One-dimensional scattering vector axis of z.
    I : np.array()
        One-dimensional azimuthal integral of z.
    """
    tth, I = azimuthal_integrator.integrate1d(z, size_1d, unit=unit,
                                              **kwargs_for_integrate1d)
    return tth, I


def radial_average(z, mask=None):
    """Calculate the radial profile by azimuthal averaging about the center.

    Parameters
    ----------
    z : np.array()
        Two-dimensional data array containing signal.
    mask : np.array()
        Array with the same dimensions as z comprizing 0s for excluded pixels
        and 1s for non-excluded pixels.

    Returns
    -------
    radial_profile : np.array()
        One-dimensional radial profile of z.
    """
    # geometric shape work, not 0 indexing
    center = ((z.shape[0] / 2) - 0.5, (z.shape[1] / 2) - 0.5)

    y, x = np.indices(z.shape)
    r = np.sqrt((x - center[1])**2 + (y - center[0])**2)
    r = np.rint(r - 0.5).astype(np.int)
    # the subtraction of 0.5 gets the 0 in the correct place

    if mask is None:
        tbin = np.bincount(r.ravel(), z.ravel())
        nr = np.bincount(r.ravel())
    else:
        # the mask is applied on the z array.
        masked_array = z * mask
        tbin = np.bincount(r.ravel(), masked_array.ravel())
        nr = np.bincount(r.ravel(), mask.ravel())

    averaged = np.nan_to_num(tbin / nr)

    return averaged


def reproject_polar(z, dr=1, dt=None, jacobian=False):
    """
    Reprojects a 2D diffraction pattern into a polar coordinate system.

    Parameters
    ----------
    dr : float
        Radial coordinate spacing for the grid interpolation
        tests show that there is not much point in going below 0.5
    dt : float
        Angular coordinate spacing (in radians)
        if ``dt=None``, dt will be set such that the number of theta values
        is equal to the maximum value between the height or the width of
        the image.
    Jacobian : boolean
        Include ``r`` intensity scaling in the coordinate transform.
        This should be included to account for the changing pixel size that
        occurs during the transform.

    Returns
    -------
    output : 2D np.array
        The polar image (r, theta)

    Notes
    -----
    Adapted from: PyAbel, www.github.com/PyAbel/PyAbel

    """
    # geometric shape work, not 0 indexing
    origin = ((z.shape[0] / 2) - 0.5, (z.shape[1] / 2) - 0.5)
    # bottom-left coordinate system requires numpy image to be np.flipud
    data = np.flipud(z)

    ny, nx = data.shape[:2]
    if origin is None:
        origin = (nx//2, ny//2)

    # Determine that the min and max r and theta coords will be...
    x, y = _index_coords(z, origin=origin)  # (x,y) coordinates of each pixel
    r, theta = _cart2polar(x, y)  # convert (x,y) -> (r,θ), note θ=0 is vertical

    nr = np.int(np.ceil((r.max()-r.min())/dr))

    if dt is None:
        nt = max(nx, ny)
    else:
        # dt in radians
        nt = np.int(np.ceil((theta.max()-theta.min())/dt))

    # Make a regular (in polar space) grid based on the min and max r & theta
    r_i = np.linspace(r.min(), r.max(), nr, endpoint=False)
    theta_i = np.linspace(theta.min(), theta.max(), nt, endpoint=False)
    theta_grid, r_grid = np.meshgrid(theta_i, r_i)

    # Project the r and theta grid back into pixel coordinates
    X, Y = _polar2cart(r_grid, theta_grid)

    X += origin[0]  # We need to shift the origin
    Y += origin[1]  # back to the bottom-left corner...
    xi, yi = X.flatten(), Y.flatten()
    coords = np.vstack((yi, xi))  # (map_coordinates requires a 2xn array)

    zi = ndi.map_coordinates(z, coords)
    output = zi.reshape((nr, nt))

    if jacobian:
        output = output*r_i[:, np.newaxis]

    return output


def gain_normalise(z, dref, bref):
    """Apply gain normalization to experimentally acquired electron
    diffraction pattern.

    Parameters
    ----------
    z : np.array()
        Two-dimensional data array containing signal.
    dref : ElectronDiffraction2D
        Two-dimensional data array containing dark reference.
    bref : ElectronDiffraction2D
        Two-dimensional data array containing bright reference.

    Returns
    -------
    z1 : np.array()
        Two dimensional data array of gain normalized z.
    """
    return ((z - dref) / (bref - dref)) * np.mean((bref - dref))


def remove_dead(z, deadpixels, deadvalue="average", d=1):
    """Remove dead pixels from experimental electron diffraction patterns.

    Parameters
    ----------
    z : np.array()
        Two-dimensional data array containing signal.
    deadpixels : np.array()
        Array containing the array indices of dead pixels in the diffraction
        pattern.
    deadvalue : str
        Specify how deadpixels should be treated, options are;
            'average': takes the average of adjacent pixels
            'nan':  sets the dead pixel to nan

    Returns
    -------
    img : array
        Two-dimensional data array containing z with dead pixels removed.
    """
    z_bar = np.copy(z)
    if deadvalue == 'average':
        for (i, j) in deadpixels:
            neighbours = z[i - d:i + d + 1, j - d:j + d + 1].flatten()
            z_bar[i, j] = np.mean(neighbours)

    elif deadvalue == 'nan':
        for (i, j) in deadpixels:
            z_bar[i, j] = np.nan
    else:
        raise NotImplementedError("The method specified is not implemented. "
                                  "See documentation for available "
                                  "implementations.")

    return z_bar


def convert_affine_to_transform(D, shape):
    """ Converts an affine transform on a diffraction pattern to a suitable
    form for skimage.transform.warp()

    Parameters
    ----------
    D : np.array
        Affine transform to be applied
    shape : tuple
        Shape tuple in form (y,x) for the diffraction pattern

    Returns
    -------
    transformation : np.array
        3x3 numpy array of the transformation to be applied.

    """

    shift_x = (shape[1] - 1) / 2
    shift_y = (shape[0] - 1) / 2

    tf_shift = tf.SimilarityTransform(translation=[-shift_x, -shift_y])
    tf_shift_inv = tf.SimilarityTransform(translation=[shift_x, shift_y])

    # This defines the transform you want to perform
    distortion = tf.AffineTransform(matrix=D)

    # skimage transforms can be added like this, does matrix multiplication,
    # hence the need for the brackets. (Note tf.warp takes the inverse)
    transformation = (tf_shift + (distortion + tf_shift_inv)).inverse

    return transformation


def apply_transformation(z, transformation, keep_dtype, order=1, *args, **kwargs):
    """Apply a transformation to a 2-dimensional array.

    Parameters
    ----------
    z : np.array
        Array to be transformed
    transformation : np.array
        3x3 numpy array specifying the transformation to be applied.
    order : int
        Interpolation order.
    keep_dtype : bool
        If True dtype of returned object is that of z
    *args :
        To be passed to skimage.warp
    **kwargs :
        To be passed to skimage.warp

    Returns
    -------
    trans : array
        Affine transformed diffraction pattern.

    Notes
    -----
    Generally used in combination with pyxem.expt_utils.convert_affine_to_transform
    """
    if keep_dtype == False:
        trans = tf.warp(z, transformation,
                        order=order, *args, **kwargs)
    if keep_dtype == True:
        trans = tf.warp(z, transformation,
                        order=order, preserve_range=True, *args, **kwargs)
        trans = trans.astype(z.dtype)

    return trans


def regional_filter(z, h):
    """Perform a h-dome regional filtering of the an image for background
    subtraction.

    Parameters
    ----------
    h : float
        h-dome cutoff value.

    Returns
    -------
        h-dome subtracted image as np.array
    """
    seed = np.copy(z)
    seed = z - h
    mask = z
    dilated = morphology.reconstruction(seed, mask, method='dilation')

    return z - dilated


def subtract_background_dog(z, sigma_min, sigma_max):
    """Difference of gaussians method for background removal.

    Parameters
    ----------
    sigma_max : float
        Large gaussian blur sigma.
    sigma_min : float
        Small gaussian blur sigma.

    Returns
    -------
        Denoised diffraction pattern as np.array
    """
    blur_max = ndi.gaussian_filter(z, sigma_max)
    blur_min = ndi.gaussian_filter(z, sigma_min)

    return np.maximum(np.where(blur_min > blur_max, z, 0) - blur_max, 0)


def subtract_background_median(z, footprint):
    """Remove background using a median filter.

    Parameters
    ----------
    footprint : int
        size of the window that is convoluted with the array to determine
        the median. Should be large enough that it is about 3x as big as the
        size of the peaks.

    Returns
    -------
        Pattern with background subtracted as np.array
    """

<<<<<<< HEAD
    selem = morphology.square(footprint)
    # skimage only accepts input image as uint16
    bg_subtracted = z - filters.median(z.astype(np.uint16), selem).astype(z.dtype)
=======
    if implementation == 'scipy':
        bg_subtracted = z - ndi.median_filter(z, size=footprint)
    elif implementation == 'skimage':
        selem = morphology.square(footprint)
        # skimage only accepts input image as uint16
        bg_subtracted = z - filters.median(z.astype(np.uint16), selem).astype(z.dtype)
    else:
        raise ValueError("Unknown implementation `{}`".format(implementation))
>>>>>>> 8bb97caa

    return np.maximum(bg_subtracted, 0)


def subtract_reference(z, bg):
    """Subtracts background using a user-defined background pattern.

    Parameters
    ----------
    z : np.array()
        Two-dimensional data array containing signal.
    bg: array()
        User-defined diffraction pattern to be subtracted as background.

    Returns
    -------
    im : np.array()
        Two-dimensional data array containing signal with background removed.
    """
    im = z.astype(np.float64) - bg
    im = np.where(im > 0, im, 0)
    return im


def circular_mask(shape, radius, center=None):
    """Produces a mask of radius 'r' centered on 'center' of shape 'shape'.

    Parameters
    ----------
    shape : tuple
        The shape of the signal to be masked.
    radius : int
        The radius of the circular mask.
    center : tuple (optional)
        The center of the circular mask. Default: (0, 0)

    Returns
    -------
    mask : np.array()
        The circular mask.

    """
    l_x, l_y = shape
    x, y = center if center else (l_x / 2, l_y / 2)
    X, Y = np.ogrid[:l_x, :l_y]
    mask = (X - x) ** 2 + (Y - y) ** 2 < radius ** 2
    return mask


def reference_circle(coords, dimX, dimY, radius):
    """Draw the perimeter of an circle at a given position in the diffraction
    pattern (e.g. to provide a reference for finding the direct beam center).

    Parameters
    ----------
    coords : np.array size n,2
        size n,2 array of coordinates to draw the circle.
    dimX : int
        first dimension of the diffraction pattern (size)
    dimY : int
        second dimension of the diffraction pattern (size)
    radius : int
        radius of the circle to be drawn

    Returns
    -------
    img: np.array
        Array containing the circle at the position given in the coordinates.
    """
    img = np.zeros((dimX, dimY))

    for n in range(np.size(coords, 0)):
        rr, cc = ellipse_perimeter(coords[n, 0], coords[n, 1], radius, radius)
        img[rr, cc] = 1

    return img


def _find_peak_max(arr, sigma, upsample_factor, kind):
    """Find the index of the pixel corresponding to peak maximum in 1D pattern

    Parameters
    ----------
    sigma : int
        Sigma value for Gaussian blurring kernel for initial beam center estimation.
    upsample_factor : int
        Upsample factor for subpixel maximum finding, i.e. the maximum will
        be found with a precision of 1 / upsample_factor of a pixel.
    kind : str or int, optional
        Specifies the kind of interpolation as a string (‘linear’, ‘nearest’,
        ‘zero’, ‘slinear’, ‘quadratic’, ‘cubic’, ‘previous’, ‘next’, where
        ‘zero’, ‘slinear’, ‘quadratic’ and ‘cubic’ refer to a spline
        interpolation of zeroth, first, second or third order; ‘previous’
        and ‘next’ simply return the previous or next value of the point) or as
        an integer specifying the order of the spline interpolator to use.

    Returns
    -------
    center: float
        Pixel position of the maximum
    """
    y1 = ndi.filters.gaussian_filter1d(arr, sigma)
    c1 = np.argmax(y1)  # initial guess for beam center

    m = upsample_factor
    window = 10
    win_len = 2 * window + 1

    try:
        r1 = np.linspace(c1 - window, c1 + window, win_len)
        f = interp1d(r1, y1[c1 - window: c1 + window + 1], kind=kind)
        r2 = np.linspace(c1 - window, c1 + window, win_len * m)  # extrapolate for subpixel accuracy
        y2 = f(r2)
        c2 = np.argmax(y2) / m  # find beam center with `m` precision
    except ValueError:  # if c1 is too close to the edges, return initial guess
        center = c1
    else:
        center = c2 + c1 - window

    return center


def find_beam_center_interpolate(z, sigma, upsample_factor, kind):
    """Find the center of the primary beam in the image `img` by summing along
    X/Y directions and finding the position along the two directions independently.

    Parameters
    ----------
    sigma : int
        Sigma value for Gaussian blurring kernel for initial beam center estimation.
    upsample_factor : int
        Upsample factor for subpixel beam center finding, i.e. the center will
        be found with a precision of 1 / upsample_factor of a pixel.
    kind : str or int, optional
        Specifies the kind of interpolation as a string (‘linear’, ‘nearest’,
        ‘zero’, ‘slinear’, ‘quadratic’, ‘cubic’, ‘previous’, ‘next’, where
        ‘zero’, ‘slinear’, ‘quadratic’ and ‘cubic’ refer to a spline
        interpolation of zeroth, first, second or third order; ‘previous’
        and ‘next’ simply return the previous or next value of the point) or as
        an integer specifying the order of the spline interpolator to use.

    Returns
    -------
    center : np.array
        np.array containing indices of estimated direct beam positon.
    """
    xx = np.sum(z, axis=1)
    yy = np.sum(z, axis=0)

    cx = _find_peak_max(xx, sigma, upsample_factor=upsample_factor, kind=kind)
    cy = _find_peak_max(yy, sigma, upsample_factor=upsample_factor, kind=kind)

    center = np.array([cx, cy])
    return center


def find_beam_center_blur(z, sigma):
    """Estimate direct beam position by blurring the image with a large
    Gaussian kernel and finding the maximum.

    Parameters
    ----------
    sigma : float
        Sigma value for Gaussian blurring kernel.

    Returns
    -------
    center : np.array
        np.array containing indices of estimated direct beam positon.
    """
    blurred = ndi.gaussian_filter(z, sigma, mode='wrap')
    center = np.unravel_index(blurred.argmax(), blurred.shape)
    return np.array(center)


def find_beam_offset_cross_correlation(z, radius_start, radius_finish):
    """Find the offset of the direct beam from the image center by a cross-correlation algorithm.
    The shift is calculated relative to an circle perimeter. The circle can be
    refined across a range of radii during the centring procedure to improve
    performance in regions where the direct beam size changes,
    e.g. during sample thickness variation.

    Parameters
    ----------
    radius_start : int
        The lower bound for the radius of the central disc to be used in the
        alignment.
    radius_finish : int
        The upper bounds for the radius of the central disc to be used in the
        alignment.

    Returns
    -------
    shift: np.array
        np.array containing offset (from center) of the direct beam positon.
    """
    radiusList = np.arange(radius_start, radius_finish)
    errRecord = np.zeros_like(radiusList, dtype='single')
    origin = np.array([[round(np.size(z, axis=-2) / 2), round(np.size(z, axis=-1) / 2)]])

    for ind in np.arange(0, np.size(radiusList)):
        radius = radiusList[ind]
        ref = reference_circle(origin, np.size(z, axis=-2), np.size(z, axis=-1), radius)
        h0 = np.hanning(np.size(ref, 0))
        h1 = np.hanning(np.size(ref, 1))
        hann2d = np.sqrt(np.outer(h0, h1))
        ref = hann2d * ref
        im = hann2d * z
        shift, error, diffphase = register_translation(ref, im, 10)
        errRecord[ind] = error
        index_min = np.argmin(errRecord)

    ref = reference_circle(origin, np.size(z, axis=-2), np.size(z, axis=-1), radiusList[index_min])
    h0 = np.hanning(np.size(ref, 0))
    h1 = np.hanning(np.size(ref, 1))
    hann2d = np.sqrt(np.outer(h0, h1))
    ref = hann2d * ref
    im = hann2d * z
    shift, error, diffphase = register_translation(ref, im, 100)

    return (shift - 0.5)


def peaks_as_gvectors(z, center, calibration):
    """Converts peaks found as array indices to calibrated units, for use in a
    hyperspy map function.

    Parameters
    ----------
    z : numpy array
        peak postitions as array indices.
    center : numpy array
        diffraction pattern center in array indices.
    calibration : float
        calibration in reciprocal Angstroms per pixels.

    Returns
    -------
    g : numpy array
        peak positions in calibrated units.

    """
    g = (z - center) * calibration
    return np.array([g[0].T[1], g[0].T[0]]).T


def investigate_dog_background_removal_interactive(sample_dp,
                                                   std_dev_maxs,
                                                   std_dev_mins):
    """Utility function to help the parameter selection for the difference of
    gaussians (dog) background subtraction method

    Parameters
    ----------
    sample_dp : ElectronDiffraction2D
        A single diffraction pattern
    std_dev_maxs : iterable
        Linearly spaced maximum standard deviations to be tried, ascending
    std_dev_mins : iterable
        Linearly spaced minimum standard deviations to be tried, ascending

    Returns
    -------
    A hyperspy like navigation (sigma parameters), signal (proccessed patterns)
    plot

    See Also
    --------
    subtract_background_dog : The background subtraction method used.
    np.arange : Produces suitable objects for std_dev_maxs

    """
    gauss_processed = np.empty((
        len(std_dev_maxs),
        len(std_dev_mins),
        *sample_dp.axes_manager.signal_shape))

    for i, std_dev_max in enumerate(tqdm(std_dev_maxs, leave=False)):
        for j, std_dev_min in enumerate(std_dev_mins):
            gauss_processed[i, j] = sample_dp.remove_background('gaussian_difference',
                                                                sigma_min=std_dev_min, sigma_max=std_dev_max,
                                                                show_progressbar=False)
    dp_gaussian = pxm.ElectronDiffraction2D(gauss_processed)
    dp_gaussian.metadata.General.title = 'Gaussian preprocessed'
    dp_gaussian.axes_manager.navigation_axes[0].name = r'$\sigma_{\mathrm{min}}$'
    dp_gaussian.axes_manager.navigation_axes[1].name = r'$\sigma_{\mathrm{max}}$'
    for axes_number, axes_value_list in [(0, std_dev_mins), (1, std_dev_maxs)]:
        dp_gaussian.axes_manager.navigation_axes[axes_number].offset = axes_value_list[0]
        dp_gaussian.axes_manager.navigation_axes[axes_number].scale = axes_value_list[1] - axes_value_list[0]
        dp_gaussian.axes_manager.navigation_axes[axes_number].units = ''

    dp_gaussian.plot(cmap='viridis')
    return None<|MERGE_RESOLUTION|>--- conflicted
+++ resolved
@@ -486,20 +486,9 @@
         Pattern with background subtracted as np.array
     """
 
-<<<<<<< HEAD
     selem = morphology.square(footprint)
     # skimage only accepts input image as uint16
     bg_subtracted = z - filters.median(z.astype(np.uint16), selem).astype(z.dtype)
-=======
-    if implementation == 'scipy':
-        bg_subtracted = z - ndi.median_filter(z, size=footprint)
-    elif implementation == 'skimage':
-        selem = morphology.square(footprint)
-        # skimage only accepts input image as uint16
-        bg_subtracted = z - filters.median(z.astype(np.uint16), selem).astype(z.dtype)
-    else:
-        raise ValueError("Unknown implementation `{}`".format(implementation))
->>>>>>> 8bb97caa
 
     return np.maximum(bg_subtracted, 0)
 
