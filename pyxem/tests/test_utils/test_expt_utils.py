# -*- coding: utf-8 -*-
# Copyright 2017-2020 The pyXem developers
#
# This file is part of pyXem.
#
# pyXem is free software: you can redistribute it and/or modify
# it under the terms of the GNU General Public License as published by
# the Free Software Foundation, either version 3 of the License, or
# (at your option) any later version.
#
# pyXem is distributed in the hope that it will be useful,
# but WITHOUT ANY WARRANTY; without even the implied warranty of
# MERCHANTABILITY or FITNESS FOR A PARTICULAR PURPOSE.  See the
# GNU General Public License for more details.
#
# You should have received a copy of the GNU General Public License
# along with pyXem.  If not, see <http://www.gnu.org/licenses/>.

import pytest
import numpy as np
from scipy.ndimage.filters import gaussian_filter
from matplotlib import pyplot as plt

from pyxem.signals.electron_diffraction2d import ElectronDiffraction2D
<<<<<<< HEAD
from pyxem.utils.expt_utils import _index_coords, _cart2polar, _polar2cart, \
    remove_dead, find_beam_offset_cross_correlation, peaks_as_gvectors, \
    investigate_dog_background_removal_interactive, \
    find_beam_center_blur, find_beam_center_interpolate, \
    reproject_polar


def test_index_coords(dp_single):
    x = np.array([[-4., -3., -2., -1., 0., 1., 2., 3.],
                  [-4., -3., -2., -1., 0., 1., 2., 3.],
                  [-4., -3., -2., -1., 0., 1., 2., 3.],
                  [-4., -3., -2., -1., 0., 1., 2., 3.],
                  [-4., -3., -2., -1., 0., 1., 2., 3.],
                  [-4., -3., -2., -1., 0., 1., 2., 3.],
                  [-4., -3., -2., -1., 0., 1., 2., 3.],
                  [-4., -3., -2., -1., 0., 1., 2., 3.]])
    y = np.array([[-4., -4., -4., -4., -4., -4., -4., -4.],
                  [-3., -3., -3., -3., -3., -3., -3., -3.],
                  [-2., -2., -2., -2., -2., -2., -2., -2.],
                  [-1., -1., -1., -1., -1., -1., -1., -1.],
                  [0., 0., 0., 0., 0., 0., 0., 0.],
                  [1., 1., 1., 1., 1., 1., 1., 1.],
                  [2., 2., 2., 2., 2., 2., 2., 2.],
                  [3., 3., 3., 3., 3., 3., 3., 3.]])
    xc, yc = _index_coords(dp_single.data)
=======
from pyxem.utils.expt_utils import (
    _index_coords,
    _cart2polar,
    _polar2cart,
    remove_dead,
    find_beam_offset_cross_correlation,
    peaks_as_gvectors,
    investigate_dog_background_removal_interactive,
    find_beam_center_blur,
    find_beam_center_interpolate,
)


@pytest.fixture(
    params=[
        np.array(
            [
                [0.0, 0.0, 0.0, 0.0, 0.0, 0.0, 0.0, 0.0],
                [0.0, 0.0, 1.0, 0.0, 0.0, 0.0, 0.0, 0.0],
                [0.0, 1.0, 2.0, 1.0, 0.0, 0.0, 0.0, 0.0],
                [0.0, 0.0, 1.0, 0.0, 0.0, 0.0, 0.0, 0.0],
                [0.0, 0.0, 0.0, 0.0, 0.0, 1.0, 0.0, 0.0],
                [0.0, 0.0, 0.0, 0.0, 1.0, 2.0, 1.0, 0.0],
                [0.0, 0.0, 0.0, 0.0, 0.0, 1.0, 0.0, 0.0],
                [0.0, 0.0, 0.0, 0.0, 0.0, 0.0, 0.0, 0.0],
            ]
        )
    ]
)
def diffraction_pattern_one_dimension(request):
    """
    1D (in navigation space) diffraction pattern <1|8,8>
    """
    return ElectronDiffraction2D(request.param)


def test_index_coords(diffraction_pattern_one_dimension):
    x = np.array(
        [
            [-4.0, -3.0, -2.0, -1.0, 0.0, 1.0, 2.0, 3.0],
            [-4.0, -3.0, -2.0, -1.0, 0.0, 1.0, 2.0, 3.0],
            [-4.0, -3.0, -2.0, -1.0, 0.0, 1.0, 2.0, 3.0],
            [-4.0, -3.0, -2.0, -1.0, 0.0, 1.0, 2.0, 3.0],
            [-4.0, -3.0, -2.0, -1.0, 0.0, 1.0, 2.0, 3.0],
            [-4.0, -3.0, -2.0, -1.0, 0.0, 1.0, 2.0, 3.0],
            [-4.0, -3.0, -2.0, -1.0, 0.0, 1.0, 2.0, 3.0],
            [-4.0, -3.0, -2.0, -1.0, 0.0, 1.0, 2.0, 3.0],
        ]
    )
    y = np.array(
        [
            [-4.0, -4.0, -4.0, -4.0, -4.0, -4.0, -4.0, -4.0],
            [-3.0, -3.0, -3.0, -3.0, -3.0, -3.0, -3.0, -3.0],
            [-2.0, -2.0, -2.0, -2.0, -2.0, -2.0, -2.0, -2.0],
            [-1.0, -1.0, -1.0, -1.0, -1.0, -1.0, -1.0, -1.0],
            [0.0, 0.0, 0.0, 0.0, 0.0, 0.0, 0.0, 0.0],
            [1.0, 1.0, 1.0, 1.0, 1.0, 1.0, 1.0, 1.0],
            [2.0, 2.0, 2.0, 2.0, 2.0, 2.0, 2.0, 2.0],
            [3.0, 3.0, 3.0, 3.0, 3.0, 3.0, 3.0, 3.0],
        ]
    )
    xc, yc = _index_coords(diffraction_pattern_one_dimension.data)
>>>>>>> f990be32
    np.testing.assert_almost_equal(xc, x)
    np.testing.assert_almost_equal(yc, y)


def test_index_coords_non_centeral(dp_single):
    xc, yc = _index_coords(dp_single.data, origin=(0, 0))
    assert xc[0, 0] == 0
    assert yc[0, 0] == 0
    assert xc[0, 5] == 5
    assert yc[0, 5] == 0


@pytest.mark.parametrize(
    "x, y, r, theta",
    [
        (2, 2, 2.8284271247461903, -0.78539816339744828),
        (1, -2, 2.2360679774997898, 1.1071487177940904),
        (-3, 1, 3.1622776601683795, -2.81984209919315),
    ],
)
def test_cart2polar(x, y, r, theta):
    rc, thetac = _cart2polar(x=x, y=y)
    np.testing.assert_almost_equal(rc, r)
    np.testing.assert_almost_equal(thetac, theta)


@pytest.mark.parametrize(
    "r, theta, x, y",
    [
        (2.82842712, -0.78539816, 2, 2),
        (2.2360679774997898, 1.1071487177940904, 1, -2),
        (3.1622776601683795, -2.819842099193151, -3, 1),
    ],
)
def test_polar2cart(r, theta, x, y):
    xc, yc = _polar2cart(r=r, theta=theta)
    np.testing.assert_almost_equal(xc, x)
    np.testing.assert_almost_equal(yc, y)


@pytest.mark.parametrize(
    "z, center, calibration, g",
    [
        (
            np.array([[100, 100], [200, 200], [150, -150]]),
            np.array((127.5, 127.5)),
            0.0039,
            np.array([-0.10725, -0.10725]),
        ),
    ],
)
def test_peaks_as_gvectors(z, center, calibration, g):
    gc = peaks_as_gvectors(z=z, center=center, calibration=calibration)
    np.testing.assert_almost_equal(gc, g)


methods = ["average", "nan"]


<<<<<<< HEAD
@pytest.mark.parametrize('method', methods)
def test_remove_dead_pixels(dp_single, method):
    z = dp_single.data
    dead_removed = remove_dead(z, [[3, 3]], deadvalue=method)
    assert z[3, 3] != dead_removed[3, 3]

def test_dog_background_removal_interactive(dp_single):
=======
@pytest.mark.parametrize("method", methods)
def test_remove_dead_pixels(diffraction_pattern_one_dimension, method):
    z = diffraction_pattern_one_dimension.data
    dead_removed = remove_dead(z, [[3, 3]], deadvalue=method)
    assert z[3, 3] != dead_removed[3, 3]


def test_investigate_dog_background_removal_interactive(
    diffraction_pattern_one_dimension,
):
>>>>>>> f990be32
    """ Test that this function runs without error """
    z = dp_single
    sigma_max_list = np.arange(10, 20, 4)
    sigma_min_list = np.arange(5, 15, 6)
<<<<<<< HEAD
    investigate_dog_background_removal_interactive(z, sigma_max_list,
                                                   sigma_min_list)
    plt.close('all')
=======
    investigate_dog_background_removal_interactive(z, sigma_max_list, sigma_min_list)
    plt.close("all")
>>>>>>> f990be32
    assert True


class TestReprojectPolar:

    def test_reproject_polar(self, dp_for_azimuthal):
        z = dp_for_azimuthal.data[0]
        polar = reproject_polar(z)
        answer = np.array([[5.02224257, 5.00103741, 5.02364932, 5.00011429,
                            5.02413059, 5.00011429, 5.02364932, 5.00103741],
                           [4.13276419, 3.74648023, 4.15075771, 3.72522511,
                            4.15671923, 3.72522511, 4.15075771, 3.74648023],
                           [3.14792522, 3.00206132, 3.12681647, 2.97425351,
                            3.11902093, 2.97425351, 3.12681647, 3.00206132],
                           [2.10499427, 2.65447878, 2.01885655, 2.70209801,
                            1.99006133, 2.70209801, 2.01885655, 2.65447878],
                           [0.        , 0.2113421 , 0.        , 0.2909519 ,
                            0.        , 0.2909519 , 0.        , 0.2113421 ]])
        assert np.allclose(polar, answer)

    def test_reproject_polar_wt_jacobian(self, dp_for_azimuthal):
        z = dp_for_azimuthal.data[0]
        polar = reproject_polar(z, dt=1)
        answer = np.array([[5.02224257, 5.0102774 , 5.00410641, 5.02413059,
                            5.00410641, 5.0102774 ],
                           [4.13276419, 3.93896298, 3.8137856 , 4.15671923,
                            3.8137856 , 3.93896298],
                           [3.14792522, 3.1880165 , 3.08781756, 3.11902093,
                            3.08781756, 3.1880165 ],
                           [2.10499427, 2.56387025, 2.57541611, 1.99006133,
                            2.57541611, 2.56387025],
                           [0.        , 0.        , 0.49589862, 0.        ,
                            0.49589862, 0.        ]])
        assert np.allclose(polar, answer)

    def test_reproject_polar_wt_dt(self, dp_for_azimuthal):
        z = dp_for_azimuthal.data[0]
        polar = reproject_polar(z, jacobian=True)
        answer = np.array([[3.55126178, 3.53626746, 3.5522565 , 3.53561472,
                            3.55259681, 3.53561472, 3.5522565 , 3.53626746],
                           [6.42907229, 5.82815547, 6.45706363, 5.79509026,
                            6.46633759, 5.79509026, 6.45706363, 5.82815547],
                           [7.56812551, 7.21744492, 7.51737665, 7.15059041,
                            7.49863489, 7.15059041, 7.51737665, 7.21744492],
                           [6.84689632, 8.63419974, 6.56671693, 8.78909041,
                            6.47305495, 8.78909041, 6.56671693, 8.63419974],
                           [0.        , 0.8667603 , 0.        , 1.19325755,
                            0.        , 1.19325755, 0.        , 0.8667603 ]])
        assert np.allclose(polar, answer)


class TestCenteringAlgorithm:
    @pytest.mark.parametrize("shifts_expected", [(0, 0)])
    def test_perfectly_centered_spot(self, shifts_expected):
        z = np.zeros((50, 50))
        z[24:26, 24:26] = 1
        z = gaussian_filter(z, sigma=2, truncate=3)
        shifts = find_beam_offset_cross_correlation(z, 1, 4)
        assert np.allclose(shifts, shifts_expected, atol=0.2)

    @pytest.mark.parametrize("shifts_expected", [(-3.5, +0.5)])
    @pytest.mark.parametrize("sigma", [1, 2, 3])
    def test_single_pixel_spot(self, shifts_expected, sigma):
        z = np.zeros((50, 50))
        z[28, 24] = 1
        z = gaussian_filter(z, sigma=sigma, truncate=3)
        shifts = find_beam_offset_cross_correlation(z, 1, 6)
        assert np.allclose(shifts, shifts_expected, atol=0.2)

    @pytest.mark.parametrize("shifts_expected", [(-4.5, -0.5)])
    def test_broader_starting_square_spot(self, shifts_expected):
        z = np.zeros((50, 50))
        z[28:31, 24:27] = 1
        z = gaussian_filter(z, sigma=2, truncate=3)
        shifts = find_beam_offset_cross_correlation(z, 1, 4)
        assert np.allclose(shifts, shifts_expected, atol=0.2)


@pytest.mark.parametrize("center_expected", [(29, 25)])
@pytest.mark.parametrize("sigma", [1, 2, 3])
def test_find_beam_center_blur(center_expected, sigma):
    z = np.zeros((50, 50))
    z[28:31, 24:27] = 1
    z = gaussian_filter(z, sigma=sigma)
    shifts = find_beam_center_blur(z, 10)
    assert np.allclose(shifts, center_expected, atol=0.2)


@pytest.mark.parametrize("center_expected", [(29.52, 25.97)])
@pytest.mark.parametrize("sigma", [1, 2, 3])
def test_find_beam_center_interpolate_1(center_expected, sigma):
    z = np.zeros((50, 50))
    z[28:31, 24:28] = 1
    z = gaussian_filter(z, sigma=sigma)
    centers = find_beam_center_interpolate(z, sigma=5,
                                           upsample_factor=100, kind=3)
    assert np.allclose(centers, center_expected, atol=0.2)


@pytest.mark.parametrize("center_expected", [(9, 44)])
@pytest.mark.parametrize("sigma", [2])
def test_find_beam_center_interpolate_2(center_expected, sigma):
    """Cover unlikely case when beam is close to the edge"""
    z = np.zeros((50, 50))
    z[5:15, 41:46] = 1
    z = gaussian_filter(z, sigma=sigma)
    centers = find_beam_center_interpolate(z, sigma=5,
                                           upsample_factor=100, kind=3)
    assert np.allclose(centers, center_expected, atol=0.2)<|MERGE_RESOLUTION|>--- conflicted
+++ resolved
@@ -22,7 +22,6 @@
 from matplotlib import pyplot as plt
 
 from pyxem.signals.electron_diffraction2d import ElectronDiffraction2D
-<<<<<<< HEAD
 from pyxem.utils.expt_utils import _index_coords, _cart2polar, _polar2cart, \
     remove_dead, find_beam_offset_cross_correlation, peaks_as_gvectors, \
     investigate_dog_background_removal_interactive, \
@@ -48,70 +47,6 @@
                   [2., 2., 2., 2., 2., 2., 2., 2.],
                   [3., 3., 3., 3., 3., 3., 3., 3.]])
     xc, yc = _index_coords(dp_single.data)
-=======
-from pyxem.utils.expt_utils import (
-    _index_coords,
-    _cart2polar,
-    _polar2cart,
-    remove_dead,
-    find_beam_offset_cross_correlation,
-    peaks_as_gvectors,
-    investigate_dog_background_removal_interactive,
-    find_beam_center_blur,
-    find_beam_center_interpolate,
-)
-
-
-@pytest.fixture(
-    params=[
-        np.array(
-            [
-                [0.0, 0.0, 0.0, 0.0, 0.0, 0.0, 0.0, 0.0],
-                [0.0, 0.0, 1.0, 0.0, 0.0, 0.0, 0.0, 0.0],
-                [0.0, 1.0, 2.0, 1.0, 0.0, 0.0, 0.0, 0.0],
-                [0.0, 0.0, 1.0, 0.0, 0.0, 0.0, 0.0, 0.0],
-                [0.0, 0.0, 0.0, 0.0, 0.0, 1.0, 0.0, 0.0],
-                [0.0, 0.0, 0.0, 0.0, 1.0, 2.0, 1.0, 0.0],
-                [0.0, 0.0, 0.0, 0.0, 0.0, 1.0, 0.0, 0.0],
-                [0.0, 0.0, 0.0, 0.0, 0.0, 0.0, 0.0, 0.0],
-            ]
-        )
-    ]
-)
-def diffraction_pattern_one_dimension(request):
-    """
-    1D (in navigation space) diffraction pattern <1|8,8>
-    """
-    return ElectronDiffraction2D(request.param)
-
-
-def test_index_coords(diffraction_pattern_one_dimension):
-    x = np.array(
-        [
-            [-4.0, -3.0, -2.0, -1.0, 0.0, 1.0, 2.0, 3.0],
-            [-4.0, -3.0, -2.0, -1.0, 0.0, 1.0, 2.0, 3.0],
-            [-4.0, -3.0, -2.0, -1.0, 0.0, 1.0, 2.0, 3.0],
-            [-4.0, -3.0, -2.0, -1.0, 0.0, 1.0, 2.0, 3.0],
-            [-4.0, -3.0, -2.0, -1.0, 0.0, 1.0, 2.0, 3.0],
-            [-4.0, -3.0, -2.0, -1.0, 0.0, 1.0, 2.0, 3.0],
-            [-4.0, -3.0, -2.0, -1.0, 0.0, 1.0, 2.0, 3.0],
-            [-4.0, -3.0, -2.0, -1.0, 0.0, 1.0, 2.0, 3.0],
-        ]
-    )
-    y = np.array(
-        [
-            [-4.0, -4.0, -4.0, -4.0, -4.0, -4.0, -4.0, -4.0],
-            [-3.0, -3.0, -3.0, -3.0, -3.0, -3.0, -3.0, -3.0],
-            [-2.0, -2.0, -2.0, -2.0, -2.0, -2.0, -2.0, -2.0],
-            [-1.0, -1.0, -1.0, -1.0, -1.0, -1.0, -1.0, -1.0],
-            [0.0, 0.0, 0.0, 0.0, 0.0, 0.0, 0.0, 0.0],
-            [1.0, 1.0, 1.0, 1.0, 1.0, 1.0, 1.0, 1.0],
-            [2.0, 2.0, 2.0, 2.0, 2.0, 2.0, 2.0, 2.0],
-            [3.0, 3.0, 3.0, 3.0, 3.0, 3.0, 3.0, 3.0],
-        ]
-    )
-    xc, yc = _index_coords(diffraction_pattern_one_dimension.data)
->>>>>>> f990be32
     np.testing.assert_almost_equal(xc, x)
     np.testing.assert_almost_equal(yc, y)
 
@@ -171,7 +106,6 @@
 methods = ["average", "nan"]
 
 
-<<<<<<< HEAD
 @pytest.mark.parametrize('method', methods)
 def test_remove_dead_pixels(dp_single, method):
     z = dp_single.data
@@ -179,30 +113,13 @@
     assert z[3, 3] != dead_removed[3, 3]
 
 def test_dog_background_removal_interactive(dp_single):
-=======
-@pytest.mark.parametrize("method", methods)
-def test_remove_dead_pixels(diffraction_pattern_one_dimension, method):
-    z = diffraction_pattern_one_dimension.data
-    dead_removed = remove_dead(z, [[3, 3]], deadvalue=method)
-    assert z[3, 3] != dead_removed[3, 3]
-
-
-def test_investigate_dog_background_removal_interactive(
-    diffraction_pattern_one_dimension,
-):
->>>>>>> f990be32
     """ Test that this function runs without error """
     z = dp_single
     sigma_max_list = np.arange(10, 20, 4)
     sigma_min_list = np.arange(5, 15, 6)
-<<<<<<< HEAD
     investigate_dog_background_removal_interactive(z, sigma_max_list,
                                                    sigma_min_list)
     plt.close('all')
-=======
-    investigate_dog_background_removal_interactive(z, sigma_max_list, sigma_min_list)
-    plt.close("all")
->>>>>>> f990be32
     assert True
 
 
