--- conflicted
+++ resolved
@@ -73,13 +73,7 @@
         diffractor = self.electron_diffraction_calculator
 
         for orientation in tqdm(orientations):
-<<<<<<< HEAD
-            axis = orientation[0]
-            angle = orientation[1]
-            euler = axangle2euler(axis, angle, axes='rzyz')
-=======
             axis, angle = euler2axangle(orientation[0], orientation[1], orientation[2], 'rzyz')
->>>>>>> 605499cb
             rotation = RotationTransformation(axis, angle,
                                               angle_in_radians=True)
             rotated_structure = rotation.apply_transformation(structure)
